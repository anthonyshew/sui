---
title: Sui Multi-Signature
---
Sui supports `k` out of `n` Multi-Signature (MultiSig) transactions where `k` is the threshold and `n` is the total weights of all participating parties. The maximum number of parties is required to be `<= 10`. 

Pure Ed25519, ECDSA Secp256k1 and ECDSA Secp256r1 are supported as valid participating keys for MultiSig. A ([u8](https://doc.rust-lang.org/std/primitive.u8.html)) weight is set for each participating keys and the threshold can be set as [u16](https://doc.rust-lang.org/std/primitive.u16.html). If the serialized MultiSig contains enough valid signatures of which the sum of weights passes the threshold, the MultiSig is considered valid and the transaction can be executed. 

This topic covers:
 1. The applications of Multi-Signature;
 1. The workflow to create a Multi-Signature transaction in Sui.

# Applications of Multi-Signature

Interestingly, cryptographic agility allows users to mix and match key schemes in a single multisig account. For 
example, one can pick a single Ed25519 mnemonic-based key and two ECDSA secp256r1 key to create a multisig account that 
always requires the Ed25519 key, but also one of the ECDSA secp256r1 keys to sign. A potential application of the above
structure is using mobile secure enclave stored keys as 2FA; note that currently iPhone and high-end Android devices 
support ECDSA secp256r1 enclave-stored keys only.

Compared to threshold signatures, a Multi-Signature account is generally more flexible and easier to implement and use,
without requiring complex multi-party computation (MPC) account setup ceremonies and related software, and any
dependency in threshold crypto providers. Additionally, apart from the ability to mix and match key schemes and setting
different weights for each key (which is complex in threshold cryptography), Multi-Signature accounts are by design
"accountable" and "transparent" due to the fact that both participating parties and observers can see who signed each
transaction. On the other hand, threshold signatures provide the benefits of hiding the threshold policy, but also
resulting in a single signature payload, making it indistinguishable from a single-key account.

<<<<<<< HEAD


=======
>>>>>>> dd68c53e
# Example Workflow

Here we demonstrate the steps to create a MultiSig transaction in Sui using CLI and then submit it using the Sui CLI against a local network. A transaction can be a transfer of an object, publish or upgrade a package, pay Sui, etc. To learn how to set up a local network, see [Sui Local Network](../../build/sui-local-network.md)
 
## Step 1: Add keys to Sui keystore

Use the following command to generate a Sui address and key for each supported key scheme and add it to the `sui.keystore`, then list the keys.

```shell
$SUI_BINARY client new-address ed25519
$SUI_BINARY client new-address secp256k1
$SUI_BINARY client new-address secp256r1

$SUI_BINARY keytool list
```

The response resembles the following, but displays actual addresses and keys:

```
Sui Address | Public Key (Base64) | Scheme
--------------------------------------------------------------------------
$ADDR_1     | $PK_1               | secp256r1
$ADDR_2     | $PK_2               | secp256k1
$ADDR_3     | $PK_3               | ed25519
```

## Step 2: Create a MultiSig address

To create a MultiSig address, input a list of public keys to use for the MultiSig address and a list their corresponding weights and the threshold.

```shell
$SUI_BINARY keytool multi-sig-address --pks $PK_1 $PK_2 $PK_3 --weights 1 2 3 --threshold 3
MultiSig address: $MULTISIG_ADDR
```

The response resembles the following:

```
Participating parties:
Sui Address | Public Key (Base64)| Weight
------------------------------------------
$ADDR_1    | $PK_1              |   1
$ADDR_2    | $PK_2              |   2
$ADDR_3    | $PK_3              |   3
```

## Step 3: Send objects to a MultiSig address

This example requests gas from a local network using the default URL following the guidance in [Sui Local Network](../build/sui-local-network.md).


```shell
curl --location --request POST 'http://127.0.0.1:9123/gas' --header 'Content-Type: application/json' --data-raw "{ \"FixedAmountRequest\": { \"recipient\": \"$MULTISIG_ADDR\" } }"
```

The response resembles the following:
```
{"transferred_gas_objects":[{"amount":200000,"id":"$OBJECT_ID", ...}]}
```

## Step 3: Serialize ANY transaction

This section demonstrates how to use an object that belongs to a MultiSig address and serialize a transfer to be signed. Note that the tx_bytes can be *ANY* serialized transaction data where the sender is the MultiSig address, simply use the `--serialize-unsigned-transaction` flag for supported commands in `sui client -h` (e.g. `publish`, `upgrade`, `call`, `transfer`, `transfer-sui`, `pay`, `pay-all-sui`, `pay-sui`, `split`, `merge-coin`) to output the Base64 encoded transaction bytes. 

```shell
$SUI_BINARY client transfer --to $SOME_ADDR --object-id $OBJECT_ID --gas-budget 100000 --serialize-unsigned-transaction

Raw tx_bytes to execute: $TX_BYTES
```

## Step 4: Sign the transaction with two keys

Use the following code sample to sign the transaction with two keys in `sui.keystore`. You can do this with other tools as long as you serialize it to `flag || sig || pk`.

```shell
$SUI_BINARY keytool sign --address $ADDR_1 --data $TX_BYTES

Raw tx_bytes to execute: $TX_BYTES
Serialized signature (`flag || sig || pk` in Base64): $SIG_1

$SUI_BINARY keytool sign --address $ADDR_2 --data $TX_BYTES

Raw tx_bytes to execute: $TX_BYTES
Serialized signature (`flag || sig || pk` in Base64): $SIG_2
```

## Step 5: Combine individual signatures into a MultiSig

This sample demonstrates how to combine the two signatures:
```shell
$SUI_BINARY keytool multi-sig-combine-partial-sig --pks $PK_1 $PK_2 $PK_3 --weights 1 2 3 --threshold 3 --sigs $SIG_1 $SIG_2

MultiSig address: $MULTISIG_ADDRESS # Informational
MultiSig parsed: $HUMAN_READABLE_STRUCT # Informational
MultiSig serialized: $SERIALIZED_MULTISIG
```

Note that only the signatures of the participating signers whose sum of weights `>=k` are needed. All public keys and their weights and the threshold that defined the MultiSig address are required to be provided. 

## Step 6: Execute a transaction with MultiSig

This sample demonstrates how to execute a transaction using MultiSig:
```shell
$SUI_BINARY client execute-signed-tx --tx-bytes $TX_BYTES --signatures $SERIALIZED_MULTISIG
```<|MERGE_RESOLUTION|>--- conflicted
+++ resolved
@@ -1,6 +1,7 @@
 ---
 title: Sui Multi-Signature
 ---
+
 Sui supports `k` out of `n` Multi-Signature (MultiSig) transactions where `k` is the threshold and `n` is the total weights of all participating parties. The maximum number of parties is required to be `<= 10`. 
 
 Pure Ed25519, ECDSA Secp256k1 and ECDSA Secp256r1 are supported as valid participating keys for MultiSig. A ([u8](https://doc.rust-lang.org/std/primitive.u8.html)) weight is set for each participating keys and the threshold can be set as [u16](https://doc.rust-lang.org/std/primitive.u16.html). If the serialized MultiSig contains enough valid signatures of which the sum of weights passes the threshold, the MultiSig is considered valid and the transaction can be executed. 
@@ -25,11 +26,6 @@
 transaction. On the other hand, threshold signatures provide the benefits of hiding the threshold policy, but also
 resulting in a single signature payload, making it indistinguishable from a single-key account.
 
-<<<<<<< HEAD
-
-
-=======
->>>>>>> dd68c53e
 # Example Workflow
 
 Here we demonstrate the steps to create a MultiSig transaction in Sui using CLI and then submit it using the Sui CLI against a local network. A transaction can be a transfer of an object, publish or upgrade a package, pay Sui, etc. To learn how to set up a local network, see [Sui Local Network](../../build/sui-local-network.md)
